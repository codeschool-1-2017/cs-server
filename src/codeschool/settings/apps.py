--- conflicted
+++ resolved
@@ -4,11 +4,8 @@
 
 INSTALLED_APPS = [
     # Codeschool optional apps
-<<<<<<< HEAD
-=======
     'codeschool.questions.code',
     'codeschool.questions.free_form',
->>>>>>> 62c2cd64
     'codeschool.sparta',
     'codeschool.questions.numeric',
     'codeschool.questions.coding_io',
