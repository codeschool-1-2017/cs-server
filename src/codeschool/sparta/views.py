from django.shortcuts import render
from bricks.contrib.mdl import button, div
from bricks.html5 import ul, li, a, i, select, option
from codeschool.bricks import navbar as _navbar, navsection
from .bricks import navbar, layout, activities_layout

# Create your views here.
def index(request):

    ctx = {
    'main':layout(),
    'navbar':navbar(),
    }
    return render(request, 'sparta/index.jinja2', ctx)

def activities(request):

    ctx = {
<<<<<<< HEAD
        'content_title':'Atividades',
        'content_body':
            activities_layout(),
=======
    'content_title':'Atividades',
    'content_body':activities_layout(),
    }
    return render(request, 'sparta/activities.jinja2', ctx)

def rating(request):

    ctx = {
        'content_title':'Membros',
        'content_body': ul(class_="demo-list-icon mdl-list")[
        li(class_="mdl-list__item")[
            i(class_="material-icons mdl-list__item-icon")['person'],
            (a('Goku', href='#')),
            a(class_="mdl-list__item-secondary-action")(href='#')[i(class_="material-icons")['star']],
            select(class_="mdl-select__input")[
                option('1'),
                option('2'),
                option('3'),
                option('4'),
            ]
        ],
        li(class_="mdl-list__item")[
            i(class_="material-icons mdl-list__item-icon")['person'],
            (a('Ronaldo', href='#')),
            a(class_="mdl-list__item-secondary-action")(href='#')[i(class_="material-icons")['star']]
        ],
        li(class_="mdl-list__item")[
            i(class_="material-icons mdl-list__item-icon")['person'],
            (a('Florentina', href='#')),
            a(class_="mdl-list__item-secondary-action")(href='#')[i(class_="material-icons")['star']]
        ]
    ]
>>>>>>> ef578bfc
    }
    return render(request, 'sparta/rating.jinja2', ctx)<|MERGE_RESOLUTION|>--- conflicted
+++ resolved
@@ -16,11 +16,6 @@
 def activities(request):
 
     ctx = {
-<<<<<<< HEAD
-        'content_title':'Atividades',
-        'content_body':
-            activities_layout(),
-=======
     'content_title':'Atividades',
     'content_body':activities_layout(),
     }
@@ -53,6 +48,5 @@
             a(class_="mdl-list__item-secondary-action")(href='#')[i(class_="material-icons")['star']]
         ]
     ]
->>>>>>> ef578bfc
     }
     return render(request, 'sparta/rating.jinja2', ctx)