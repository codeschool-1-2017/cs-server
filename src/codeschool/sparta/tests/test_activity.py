import pytest

from mock import patch, Mock, MagicMock, mock
from codeschool.models import User
from types import SimpleNamespace
from codeschool.sparta.models import SpartaActivity, UserGrade
from codeschool.sparta.models.activity import read_csv_file


class TestActivity:
    activity_class = SpartaActivity
    submission_payload = {}

    @pytest.fixture
    def activity(self):
        cls = self.activity_class
        result = cls(title='Test', id=1)
        result.specific = result
        return result

    # Mocked fixtures
    user = pytest.fixture(lambda self: Mock(id=2, username='user'))

    def test_read_csv(self):
        data = read_csv_file('a;1\nb;2')
        assert data[0] == ('a', 1.0)

    def test_create_user_grades(self, activity: SpartaActivity):
        csv_data = 'a;1\nb;2'
        users = [User(username='a'), User(username='b')]

        def patched(**kwargs):
            return users

        with patch.object(User.objects, 'filter', patched):
            print(activity, type(activity))
            objs = activity.populate_from_csv(csv_data, commit=False)

        assert len(objs) == 2
        grade1, grade2 = objs
        assert grade1.grade == 1.0

    def test_create_post_grade_csv(self, activity: SpartaActivity):
<<<<<<< HEAD
        csv_data_should_be = 'a;1\nb;4\nc;5\n'

        with patch.object(UserGrade, 'user', None):
            users = [
                Mock(spec=User, id=1, username='a'),
                Mock(spec=User, id=2, username='b'),
                Mock(spec=User, id=3, username='c')
            ]

            users_grade = [
                UserGrade(user=users[0], grade=1, activity=activity),
                UserGrade(user=users[1], grade=2, post_grade=4, activity=activity),
                UserGrade(user=users[2], grade=3, post_grade=5, activity=activity)
            ]


            ns = SimpleNamespace(all=lambda: users_grade, select_related=lambda self: ns)

            with patch.object(SpartaActivity, 'user_grades', ns):
                csv = activity.create_post_grade_csv()

                assert csv == csv_data_should_be
=======

        csv_data_should_be = 'a;1\nb;4;\nc;5\n'

        with mock.patch.object(UserGrade, 'user', None):
            users_grade = [
                UserGrade(user=Mock(spec=User, id=1, username='a'), grade=1, activity=activity),
                UserGrade(user=Mock(spec=User, id=2, username='b'), grade=2, post_grade=4, activity=activity),
                UserGrade(user=Mock(spec=User, id=3, username='c'), grade=3, post_grade=5, activity=activity)
            ]
            activity.user_grades = users_grade
        #with mock.patch.object(, 'all', lambda self: users_grade):
            csv = activity.create_post_grade_csv()

            assert csv == csv_data_should_be
>>>>>>> 18373cf9
<|MERGE_RESOLUTION|>--- conflicted
+++ resolved
@@ -41,7 +41,6 @@
         assert grade1.grade == 1.0
 
     def test_create_post_grade_csv(self, activity: SpartaActivity):
-<<<<<<< HEAD
         csv_data_should_be = 'a;1\nb;4\nc;5\n'
 
         with patch.object(UserGrade, 'user', None):
@@ -63,20 +62,4 @@
             with patch.object(SpartaActivity, 'user_grades', ns):
                 csv = activity.create_post_grade_csv()
 
-                assert csv == csv_data_should_be
-=======
-
-        csv_data_should_be = 'a;1\nb;4;\nc;5\n'
-
-        with mock.patch.object(UserGrade, 'user', None):
-            users_grade = [
-                UserGrade(user=Mock(spec=User, id=1, username='a'), grade=1, activity=activity),
-                UserGrade(user=Mock(spec=User, id=2, username='b'), grade=2, post_grade=4, activity=activity),
-                UserGrade(user=Mock(spec=User, id=3, username='c'), grade=3, post_grade=5, activity=activity)
-            ]
-            activity.user_grades = users_grade
-        #with mock.patch.object(, 'all', lambda self: users_grade):
-            csv = activity.create_post_grade_csv()
-
-            assert csv == csv_data_should_be
->>>>>>> 18373cf9
+                assert csv == csv_data_should_be